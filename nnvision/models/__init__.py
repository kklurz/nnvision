from .models import (
    se_core_point_readout,
    se_core_full_gauss_readout,
    se_core_gauss_readout,
    se_core_spatialXfeature_readout,
    vgg_core_gauss_readout,
    stacked2d_core_gaussian_readout,
    simple_core_transfer,
    se_core_shared_gaussian_readout,
    augmented_full_readout,
    stacked2d_core_dn_linear_readout,
    se_core_remapped_gauss_readout,
)

<<<<<<< HEAD
try:
    from .ptrmodels import (
        task_core_gauss_readout,
        task_core_point_readout,
        custom_task_core_shared_multihead_attention,
    )
except:
    pass
=======
from .ptrmodels import (
    task_core_gauss_readout,
    task_core_point_readout,
    custom_task_core_shared_multihead_attention,
)
>>>>>>> 051336fa
<|MERGE_RESOLUTION|>--- conflicted
+++ resolved
@@ -12,7 +12,6 @@
     se_core_remapped_gauss_readout,
 )
 
-<<<<<<< HEAD
 try:
     from .ptrmodels import (
         task_core_gauss_readout,
@@ -21,10 +20,3 @@
     )
 except:
     pass
-=======
-from .ptrmodels import (
-    task_core_gauss_readout,
-    task_core_point_readout,
-    custom_task_core_shared_multihead_attention,
-)
->>>>>>> 051336fa
