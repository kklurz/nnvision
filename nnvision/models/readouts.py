import torch
from torch import nn
from einops import rearrange

from torch import nn
from neuralpredictors.utils import get_module_output
from torch.nn import Parameter
from neuralpredictors.layers.readouts import (
    PointPooled2d,
    FullGaussian2d,
    SpatialXFeatureLinear,
    RemappedGaussian2d,
    AttentionReadout,
)
from neuralpredictors.layers.legacy import Gaussian2d
from neuralpredictors.layers.attention_readout import (
    Attention2d,
    MultiHeadAttention2d,
    SharedMultiHeadAttention2d,
)
from neuralpredictors.utils import PositionalEncoding2D


class MultiReadout:
    def forward(self, *args, data_key=None, **kwargs):
        if data_key is None and len(self) == 1:
            data_key = list(self.keys())[0]
        return self[data_key](*args, **kwargs)

    def regularizer(self, data_key):
        return self[data_key].feature_l1(average=False) * self.gamma_readout


class MultiplePointPooled2d(MultiReadout, torch.nn.ModuleDict):
    base_r = PointPooled2d


class MultiplePointPooled2d(MultiReadout, torch.nn.ModuleDict):
    def __init__(
        self,
        core,
        in_shape_dict,
        n_neurons_dict,
        pool_steps,
        pool_kern,
        bias,
        init_range,
        gamma_readout,
    ):
        # super init to get the _module attribute
        super().__init__()
        for k in n_neurons_dict:
            in_shape = get_module_output(core, in_shape_dict[k])[1:]
            n_neurons = n_neurons_dict[k]
            self.add_module(
                k,
                PointPooled2d(
                    in_shape,
                    n_neurons,
                    pool_steps=pool_steps,
                    pool_kern=pool_kern,
                    bias=bias,
                    init_range=init_range,
                ),
            )
        self.gamma_readout = gamma_readout


class MultipleGaussian2d(torch.nn.ModuleDict):
    def __init__(
        self,
        core,
        in_shape_dict,
        n_neurons_dict,
        init_mu_range,
        init_sigma_range,
        bias,
        gamma_readout,
    ):
        # super init to get the _module attribute
        super().__init__()
        for k in n_neurons_dict:
            in_shape = get_module_output(core, in_shape_dict[k])[1:]
            n_neurons = n_neurons_dict[k]
            self.add_module(
                k,
                Gaussian2d(
                    in_shape=in_shape,
                    outdims=n_neurons,
                    init_mu_range=init_mu_range,
                    init_sigma_range=init_sigma_range,
                    bias=bias,
                ),
            )
        self.gamma_readout = gamma_readout

    def forward(self, *args, data_key=None, **kwargs):
        if data_key is None and len(self) == 1:
            data_key = list(self.keys())[0]
        return self[data_key](*args, **kwargs)

    def regularizer(self, data_key):
        return self[data_key].feature_l1(average=False) * self.gamma_readout


class MultipleSelfAttention2d(torch.nn.ModuleDict):
    def __init__(
        self,
        core,
        in_shape_dict,
        n_neurons_dict,
        bias,
        gamma_features=0,
        gamma_query=0,
        use_pos_enc=True,
        learned_pos=False,
        dropout_pos=0.1,
        stack_pos_encoding=False,
        n_pos_channels=None,
        temperature=1.0,
    ):
        # super init to get the _module attribute
        super().__init__()
        for k in n_neurons_dict:
            in_shape = get_module_output(core, in_shape_dict[k])[1:]
            n_neurons = n_neurons_dict[k]
            self.add_module(
                k,
                Attention2d(
                    in_shape=in_shape,
                    outdims=n_neurons,
                    bias=bias,
                    use_pos_enc=use_pos_enc,
                    learned_pos=learned_pos,
                    dropout_pos=dropout_pos,
                    stack_pos_encoding=stack_pos_encoding,
                    n_pos_channels=n_pos_channels,
                    temperature=temperature,
                ),
            )
        self.gamma_features = gamma_features
        self.gamma_query = gamma_query

    def forward(self, *args, data_key=None, **kwargs):
        if data_key is None and len(self) == 1:
            data_key = list(self.keys())[0]
        return self[data_key](*args, **kwargs)

    def regularizer(self, data_key):
        return (
            self[data_key].feature_l1(average=False) * self.gamma_features
            + self[data_key].query_l1(average=False) * self.gamma_query
        )


class MultipleMultiHeadAttention2d(torch.nn.ModuleDict):
    def __init__(
        self,
        core,
        in_shape_dict,
        n_neurons_dict,
        bias,
        gamma_features=0,
        gamma_query=0,
        use_pos_enc=True,
        learned_pos=False,
        heads=1,
        scale=False,
        key_embedding=False,
        value_embedding=False,
        temperature=(False, 1.0),  # (learnable-per-neuron, value)
        dropout_pos=0.1,
        layer_norm=False,
        stack_pos_encoding=False,
        n_pos_channels=None,
    ):

        # super init to get the _module attribute
        super().__init__()
        for k in n_neurons_dict:
            in_shape = get_module_output(core, in_shape_dict[k])[1:]
            n_neurons = n_neurons_dict[k]
            self.add_module(
                k,
                MultiHeadAttention2d(
                    in_shape=in_shape,
                    outdims=n_neurons,
                    bias=bias,
                    use_pos_enc=use_pos_enc,
                    learned_pos=learned_pos,
                    heads=heads,
                    scale=scale,
                    key_embedding=key_embedding,
                    value_embedding=value_embedding,
                    temperature=temperature,  # (learnable-per-neuron, value)
                    dropout_pos=dropout_pos,
                    layer_norm=layer_norm,
                    stack_pos_encoding=stack_pos_encoding,
                    n_pos_channels=n_pos_channels,
                ),
            )
        self.gamma_features = gamma_features
        self.gamma_query = gamma_query

    def forward(self, *args, data_key=None, **kwargs):
        if data_key is None and len(self) == 1:
            data_key = list(self.keys())[0]
        return self[data_key](*args, **kwargs)

    def regularizer(self, data_key):
        return (
            self[data_key].feature_l1(average=False) * self.gamma_features
            + self[data_key].query_l1(average=False) * self.gamma_query
        )


class MultipleSharedMultiHeadAttention2d(torch.nn.ModuleDict):
    def __init__(
        self,
        core,
        in_shape_dict,
        n_neurons_dict,
        bias,
        gamma_features=0,
        gamma_query=0,
        gamma_embedding=0,
        use_pos_enc=True,
        learned_pos=False,
        heads=1,
        scale=False,
        key_embedding=False,
        value_embedding=False,
        temperature=(False, 1.0),  # (learnable-per-neuron, value)
        dropout_pos=0.1,
        layer_norm=False,
        stack_pos_encoding=False,
        n_pos_channels=None,
        embed_out_dim=None,
    ):

        if bool(n_pos_channels) ^ bool(stack_pos_encoding):
            raise ValueError(
                "when stacking the position embedding, the number of channels must be specified."
                "Similarly, when not stacking the position embedding, n_pos_channels must be None"
            )

        super().__init__()
        self.n_data_keys = len(n_neurons_dict.keys())
        self.heads = heads
        self.key_embedding = key_embedding
        self.value_embedding = value_embedding
        self.use_pos_enc = use_pos_enc

        # get output of first dim
        k = list(in_shape_dict.keys())[0]
        in_shape = get_module_output(core, in_shape_dict[k])[1:]

        c, w, h = in_shape
        if n_pos_channels and stack_pos_encoding:
            c = c + n_pos_channels
        c_out = c if not embed_out_dim else embed_out_dim

        d_model = n_pos_channels if n_pos_channels else c
        if self.use_pos_enc:
            self.position_embedding = PositionalEncoding2D(
                d_model=d_model,
                width=w,
                height=h,
                learned=learned_pos,
                dropout=dropout_pos,
                stack_channels=stack_pos_encoding,
            )

        if layer_norm:
            self.norm = nn.LayerNorm((c, w * h))
        else:
            self.norm = None

        if self.key_embedding and self.value_embedding:
            self.to_kv = nn.Linear(c, c_out * 2, bias=False)
        elif self.key_embedding:
            self.to_key = nn.Linear(c, c_out, bias=False)

        # super init to get the _module attribute
        for k in n_neurons_dict:
            in_shape = get_module_output(core, in_shape_dict[k])[1:]
            n_neurons = n_neurons_dict[k]
            self.add_module(
                k,
                SharedMultiHeadAttention2d(
                    in_shape=in_shape,
                    outdims=n_neurons,
                    bias=bias,
                    use_pos_enc=False,
                    key_embedding=key_embedding,
                    value_embedding=value_embedding,
                    heads=heads,
                    scale=scale,
                    temperature=temperature,  # (learnable-per-neuron, value)
                    layer_norm=layer_norm,
                    stack_pos_encoding=stack_pos_encoding,
                    n_pos_channels=n_pos_channels,
                    embed_out_dim=embed_out_dim,
                ),
            )
        self.gamma_features = gamma_features
        self.gamma_query = gamma_query
        self.gamma_embedding = gamma_embedding

    def forward(self, x, data_key=None, **kwargs):

        i, c, w, h = x.size()
        x = x.flatten(2, 3)  # [Images, Channels, w*h]
        if self.use_pos_enc:
            x_embed = self.position_embedding(x)  # -> [Images, Channels, w*h]
        else:
            x_embed = x

        if self.norm is not None:
            x_embed = self.norm(x_embed)

        if self.key_embedding and self.value_embedding:
            key, value = self.to_kv(rearrange(x_embed, "i c s -> (i s) c")).chunk(
                2, dim=-1
            )
            key = rearrange(key, "(i s) (h d) -> i h d s", h=self.heads, i=i)
            value = rearrange(value, "(i s) (h d) -> i h d s", h=self.heads, i=i)
        elif self.key_embedding:
            key = self.to_key(rearrange(x_embed, "i c s -> (i s) c"))
            key = rearrange(key, "(i s) (h d) -> i h d s", h=self.heads, i=i)
            value = rearrange(x, "i (h d) s -> i h d s", h=self.heads)
        else:
            key = rearrange(x_embed, "i (h d) s -> i h d s", h=self.heads)
            value = rearrange(x, "i (h d) s -> i h d s", h=self.heads)

        if data_key is None and len(self) == 1:
            data_key = list(self.keys())[0]
        return self[data_key](key, value, **kwargs)

    def embedding_l1(
        self,
    ):
        if self.key_embedding and self.value_embedding:
            return self.to_kv.weight.abs().mean()
        elif self.key_embedding:
            return self.to_key.weight.abs().mean()
        else:
            return 0

    def regularizer(self, data_key):
        return (
            self[data_key].feature_l1(average=False) * self.gamma_features
            + self[data_key].query_l1(average=False) * self.gamma_query
            + self.embedding_l1() * self.gamma_embedding
        )


class MultipleSpatialXFeatureLinear(MultiReadout, torch.nn.ModuleDict):
    def __init__(
        self,
        core,
        in_shape_dict,
        n_neurons_dict,
        init_noise,
        bias,
        normalize,
        gamma_readout,
        constrain_pos=False,
    ):
        # super init to get the _module attribute
        super().__init__()
        for k in n_neurons_dict:
            in_shape = get_module_output(core, in_shape_dict[k])[1:]
            n_neurons = n_neurons_dict[k]
            self.add_module(
                k,
                SpatialXFeatureLinear(
                    in_shape=in_shape,
                    outdims=n_neurons,
                    init_noise=init_noise,
                    bias=bias,
                    normalize=normalize,
                    constrain_pos=constrain_pos,
                ),
            )
        self.gamma_readout = gamma_readout

    def regularizer(self, data_key):
        return self[data_key].l1(average=False) * self.gamma_readout


class MultipleFullGaussian2d(MultiReadout, torch.nn.ModuleDict):
    def __init__(
        self,
        core,
        in_shape_dict,
        n_neurons_dict,
        init_mu_range,
        init_sigma,
        bias,
        gamma_readout,
        gauss_type,
        grid_mean_predictor,
        grid_mean_predictor_type,
        source_grids,
        share_features,
        share_grid,
        shared_match_ids,
        gamma_grid_dispersion=0,
<<<<<<< HEAD
        **kwargs
=======
>>>>>>> 051336fa
    ):
        # super init to get the _module attribute
        super().__init__()
        k0 = None
        for i, k in enumerate(n_neurons_dict):
            k0 = k0 or k
            in_shape = get_module_output(core, in_shape_dict[k])[1:]
            n_neurons = n_neurons_dict[k]

            source_grid = None
            shared_grid = None
            if grid_mean_predictor is not None:
                if grid_mean_predictor_type == "cortex":
                    source_grid = source_grids[k]
                else:
                    raise KeyError(
                        "grid mean predictor {} does not exist".format(
                            grid_mean_predictor_type
                        )
                    )
            elif share_grid:
                shared_grid = {
                    "match_ids": shared_match_ids[k],
                    "shared_grid": None if i == 0 else self[k0].shared_grid,
                }

            if share_features:
                shared_features = {
                    "match_ids": shared_match_ids[k],
                    "shared_features": None if i == 0 else self[k0].shared_features,
                }
            else:
                shared_features = None

            self.add_module(
                k,
                FullGaussian2d(
                    in_shape=in_shape,
                    outdims=n_neurons,
                    init_mu_range=init_mu_range,
                    init_sigma=init_sigma,
                    bias=bias,
                    gauss_type=gauss_type,
                    grid_mean_predictor=grid_mean_predictor,
                    shared_features=shared_features,
                    shared_grid=shared_grid,
                    source_grid=source_grid,
<<<<<<< HEAD
                    **kwargs,
                ),
            )

        self.context_regularizer = kwargs.get("context_regularizer", False)
        self.gamma_context_regularizer = kwargs.get("gamma_context_regularizer", 3)
        self.prev_regularizer = kwargs.get("prev_regularizer", False)
        self.gamma_prev_regularizer = kwargs.get("gamma_prev_regularizer", 3)
=======
                ),
            )
>>>>>>> 051336fa
        self.gamma_readout = gamma_readout
        self.gamma_grid_dispersion = gamma_grid_dispersion

    def regularizer(self, data_key):
        if hasattr(FullGaussian2d, "mu_dispersion"):
<<<<<<< HEAD
            if self.context_regularizer and self.prev_regularizer:
                return (
                    self[data_key].feature_l1(average=False) * self.gamma_readout
                    + self[data_key].mu_dispersion * self.gamma_grid_dispersion
                    + self[data_key].context_modulator_l1()
                    * self.gamma_context_regularizer
                    + self[data_key].prev_modulator_l1() * self.gamma_prev_regularizer
                )
            elif self.context_regularizer:
                return (
                    self[data_key].feature_l1(average=False) * self.gamma_readout
                    + self[data_key].mu_dispersion * self.gamma_grid_dispersion
                    + self[data_key].context_modulator_l1()
                    * self.gamma_context_regularizer
                )
            elif self.prev_regularizer:
                return (
                    self[data_key].feature_l1(average=False) * self.gamma_readout
                    + self[data_key].mu_dispersion * self.gamma_grid_dispersion
                    + self[data_key].prev_modulator_l1() * self.gamma_prev_regularizer
                )
            else:
                return (
                    self[data_key].feature_l1(average=False) * self.gamma_readout
                    + self[data_key].mu_dispersion * self.gamma_grid_dispersion
                )
=======
            return (
                self[data_key].feature_l1(average=False) * self.gamma_readout
                + self[data_key].mu_dispersion * self.gamma_grid_dispersion
            )
>>>>>>> 051336fa
        else:
            return self[data_key].feature_l1(average=False) * self.gamma_readout


class MultipleRemappedGaussian2d(MultiReadout, torch.nn.ModuleDict):
    def __init__(
        self,
        core,
        in_shape_dict,
        n_neurons_dict,
        remap_layers,
        remap_kernel,
        max_remap_amplitude,
        init_mu_range,
        init_sigma,
        bias,
        gamma_readout,
        gauss_type,
        grid_mean_predictor,
        grid_mean_predictor_type,
        source_grids,
        share_features,
        share_grid,
        shared_match_ids,
    ):
        # super init to get the _module attribute
        super().__init__()
        k0 = None
        for i, k in enumerate(n_neurons_dict):
            k0 = k0 or k
            in_shape = get_module_output(core, in_shape_dict[k])[1:]
            n_neurons = n_neurons_dict[k]

            source_grid = None
            shared_grid = None
            shared_transform = None
            if grid_mean_predictor is not None:
                if grid_mean_predictor_type == "cortex":
                    source_grid = source_grids[k]
                else:
                    raise KeyError(
                        "grid mean predictor {} does not exist".format(
                            grid_mean_predictor_type
                        )
                    )

            elif share_grid:
                shared_grid = {
                    "match_ids": shared_match_ids[k],
                    "shared_grid": None if i == 0 else self[k0].shared_grid,
                }

            if share_features:
                shared_features = {
                    "match_ids": shared_match_ids[k],
                    "shared_features": None if i == 0 else self[k0].shared_features,
                }
            else:
                shared_features = None

            self.add_module(
                k,
                RemappedGaussian2d(
                    in_shape=in_shape,
                    outdims=n_neurons,
                    remap_layers=remap_layers,
                    remap_kernel=remap_kernel,
                    max_remap_amplitude=max_remap_amplitude,
                    init_mu_range=init_mu_range,
                    init_sigma=init_sigma,
                    bias=bias,
                    gauss_type=gauss_type,
                    grid_mean_predictor=grid_mean_predictor,
                    shared_features=shared_features,
                    shared_grid=shared_grid,
                    source_grid=source_grid,
                ),
            )
        self.gamma_readout = gamma_readout


class MultipleAttention2d(MultiReadout, torch.nn.ModuleDict):
    def __init__(
        self,
        core,
        in_shape_dict,
        n_neurons_dict,
        attention_layers,
        attention_kernel,
        bias,
        gamma_readout,
    ):
        # super init to get the _module attribute
        super().__init__()
        k0 = None
        for i, k in enumerate(n_neurons_dict):
            k0 = k0 or k
            in_shape = get_module_output(core, in_shape_dict[k])[1:]
            n_neurons = n_neurons_dict[k]

            self.add_module(
                k,
                AttentionReadout(
                    in_shape=in_shape,
                    outdims=n_neurons,
                    attention_layers=attention_layers,
                    attention_kernel=attention_kernel,
                    bias=bias,
                ),
            )
        self.gamma_readout = gamma_readout


class DenseReadout(nn.Module):
    """
    Fully connected readout layer.
    """

    def __init__(self, in_shape, outdims, bias, init_noise=1e-3):
        super().__init__()
        self.in_shape = in_shape
        self.outdims = outdims
        self.init_noise = init_noise
        c, w, h = in_shape

        self.linear = torch.nn.Linear(
            in_features=c * w * h, out_features=outdims, bias=False
        )
        if bias:
            bias = Parameter(torch.Tensor(outdims))
            self.register_parameter("bias", bias)
        else:
            self.register_parameter("bias", None)

        self.initialize()

    @property
    def features(self):
        return next(iter(self.linear.parameters()))

    def feature_l1(self, average=False):
        if average:
            return self.features.abs().mean()
        else:
            return self.features.abs().sum()

    def initialize(self):
        self.features.data.normal_(0, self.init_noise)

    def forward(self, x):

        b, c, w, h = x.shape

        x = x.view(b, c * w * h)
        y = self.linear(x)
        if self.bias is not None:
            y = y + self.bias
        return y

    def __repr__(self):
        return (
            self.__class__.__name__
            + " ("
            + "{} x {} x {}".format(*self.in_shape)
            + " -> "
            + str(self.outdims)
            + ")"
        )


class MultipleDense(MultiReadout, torch.nn.ModuleDict):
    def __init__(
        self,
        core,
        in_shape_dict,
        n_neurons_dict,
        bias,
        gamma_readout,
        init_noise,
    ):
        # super init to get the _module attribute
        super().__init__()
        k0 = None
        for i, k in enumerate(n_neurons_dict):
            k0 = k0 or k
            in_shape = get_module_output(core, in_shape_dict[k])[1:]
            n_neurons = n_neurons_dict[k]

            self.add_module(
                k,
                DenseReadout(
                    in_shape=in_shape,
                    outdims=n_neurons,
                    bias=bias,
                    init_noise=init_noise,
                ),
            )
        self.gamma_readout = gamma_readout<|MERGE_RESOLUTION|>--- conflicted
+++ resolved
@@ -407,10 +407,7 @@
         share_grid,
         shared_match_ids,
         gamma_grid_dispersion=0,
-<<<<<<< HEAD
         **kwargs
-=======
->>>>>>> 051336fa
     ):
         # super init to get the _module attribute
         super().__init__()
@@ -458,57 +455,16 @@
                     shared_features=shared_features,
                     shared_grid=shared_grid,
                     source_grid=source_grid,
-<<<<<<< HEAD
-                    **kwargs,
-                ),
-            )
-
-        self.context_regularizer = kwargs.get("context_regularizer", False)
-        self.gamma_context_regularizer = kwargs.get("gamma_context_regularizer", 3)
-        self.prev_regularizer = kwargs.get("prev_regularizer", False)
-        self.gamma_prev_regularizer = kwargs.get("gamma_prev_regularizer", 3)
-=======
-                ),
-            )
->>>>>>> 051336fa
+
         self.gamma_readout = gamma_readout
         self.gamma_grid_dispersion = gamma_grid_dispersion
 
     def regularizer(self, data_key):
         if hasattr(FullGaussian2d, "mu_dispersion"):
-<<<<<<< HEAD
-            if self.context_regularizer and self.prev_regularizer:
-                return (
-                    self[data_key].feature_l1(average=False) * self.gamma_readout
-                    + self[data_key].mu_dispersion * self.gamma_grid_dispersion
-                    + self[data_key].context_modulator_l1()
-                    * self.gamma_context_regularizer
-                    + self[data_key].prev_modulator_l1() * self.gamma_prev_regularizer
-                )
-            elif self.context_regularizer:
-                return (
-                    self[data_key].feature_l1(average=False) * self.gamma_readout
-                    + self[data_key].mu_dispersion * self.gamma_grid_dispersion
-                    + self[data_key].context_modulator_l1()
-                    * self.gamma_context_regularizer
-                )
-            elif self.prev_regularizer:
-                return (
-                    self[data_key].feature_l1(average=False) * self.gamma_readout
-                    + self[data_key].mu_dispersion * self.gamma_grid_dispersion
-                    + self[data_key].prev_modulator_l1() * self.gamma_prev_regularizer
-                )
-            else:
-                return (
-                    self[data_key].feature_l1(average=False) * self.gamma_readout
-                    + self[data_key].mu_dispersion * self.gamma_grid_dispersion
-                )
-=======
             return (
                 self[data_key].feature_l1(average=False) * self.gamma_readout
                 + self[data_key].mu_dispersion * self.gamma_grid_dispersion
             )
->>>>>>> 051336fa
         else:
             return self[data_key].feature_l1(average=False) * self.gamma_readout
 
